--- conflicted
+++ resolved
@@ -147,13 +147,7 @@
     );
 
     if (!content.length) {
-<<<<<<< HEAD
-      tools.exit.success("No PullRequest/Issue/IssueComment events found. Leaving README unchanged with previous activity");
-=======
-      tools.exit.failure(
-        "No PullRequest/Issue/IssueComment/Release events found"
-      );
->>>>>>> c9aa69af
+      tools.exit.success("No PullRequest/Issue/IssueComment/Release events found. Leaving README unchanged with previous activity");
     }
 
     if (content.length < 5) {
